//---------------------------------------------------------------------------
//    $Id$
//    Author: Toby D. Young, Polish Academy of Sciences, 2008-2013
//
//    Copyright (C) 2009-2013 by the deal.II authors
//
//    This file is subject to QPL and may not be  distributed
//    without copyright and license information. Please refer
//    to the file deal.II/doc/license.html for the  text  and
//    further information on this license.
//
//---------------------------------------------------------------------------

#ifndef __deal2__slepc_solver_h
#define __deal2__slepc_solver_h

#include <deal.II/base/config.h>

#ifdef DEAL_II_WITH_SLEPC

#  include <deal.II/base/std_cxx1x/shared_ptr.h>
#  include <deal.II/lac/exceptions.h>
#  include <deal.II/lac/solver_control.h>
#  include <deal.II/lac/petsc_matrix_base.h>
#  include <deal.II/lac/slepc_spectral_transformation.h>

#  include <petscconf.h>
#  include <petscksp.h>
#  include <slepceps.h>

DEAL_II_NAMESPACE_OPEN

/**
 * Base class for solver classes using the SLEPc solvers which are
 * selected based on flags passed to the eigenvalue problem solver
 * context. Derived classes set the right flags to set the right
 * solver. Note that: the <code>AdditionalData</code> structure is a
 * dummy structure that currently exists for backward/forward
 * compatibility only.
 *
 * The SLEPc solvers are intended to be used for solving the
 * generalized eigenspectrum problem $(A-\lambda B)x=0$, for $x\neq0$;
 * where $A$ is a system matrix, $B$ is a mass matrix, and $\lambda,
 * x$ are a set of eigenvalues and eigenvectors respectively. The
 * emphasis is on methods and techniques appropriate for problems in
 * which the associated matrices are sparse. Most of the methods
 * offered by the SLEPc library are projection methods or other
 * methods with similar properties; and wrappers are provided to
 * interface to SLEPc solvers that handle both of these problem sets.
 *
 * SLEPcWrappers can be implemented in application codes in the
 * following way:
 * @code
 *  SolverControl solver_control (1000, 1e-9);
 *  SolverArnoldi system (solver_control, mpi_communicator);
 *  system.solve (A, B, lambda, x, size_of_spectrum);
 * @endcode
 * for the generalized eigenvalue problem $Ax=B\lambda x$, where the
 * variable <code>const unsigned int size_of_spectrum</code> tells
 * SLEPc the number of eigenvector/eigenvalue pairs to solve
 * for. Additional options and solver parameters can be passed to the
 * SLEPc solvers before calling <code>solve()</code>. For example, if
 * the matrices of the general eigenspectrum problem are not hermitian
 * and the lower eigenvalues are wanted only, the following code can
 * be implemented before calling <code>solve()</code>:
 * @code
 *  system.set_problem_type (EPS_NHEP);
 *  system.set_which_eigenpairs (EPS_SMALLEST_REAL);
 * @endcode
 * These options can also be set at the commandline.
 *
 * See also <code>step-36</code> for a hands-on example.
 *
 * An alternative implementation to the one above is to use the API
 * internals directly within the application code. In this way the
 * calling sequence requires calling several of SolverBase functions
 * rather than just one. This freedom is intended for use of the
 * SLEPcWrappers that require a greater handle on the eigenvalue
 * problem solver context. See also the API of:
 @code
  template <typename OutputVector>
  void
  SolverBase::solve (const PETScWrappers::MatrixBase &A,
                     const PETScWrappers::MatrixBase &B,
                     std::vector<double>             &kr,
                     std::vector<OutputVector>       &vr,
                     const unsigned int               n_eigenvectors)
  { ... }
 @endcode
 * as an example on how to do this.
 *
 * For further information and explanations on handling the @ref
 * SLEPcWrappers "SLEPcWrappers", see also the @ref PETScWrappers
 * "PETScWrappers", on which they depend.
 *
 * @ingroup SLEPcWrappers
 *
 * @author Toby D. Young 2008, 2009, 2010, 2011, 2013; and Rickard
 * Armiento 2008.
 *
 * @note Various tweaks and enhancments contributed by Eloy Romero and
 * Jose E. Roman 2009, 2010.
 */
namespace SLEPcWrappers
{

  /**
   * Base class for solver classes using the SLEPc solvers. Since
   * solvers in SLEPc are selected based on flags passed to a generic
   * solver object, basically all the actual solver calls happen in
   * this class, and derived classes simply set the right flags to
   * select one solver or another, or to set certain parameters for
   * individual solvers.
   */
  class SolverBase
  {
  public:
    /**
     * Declare type for container size.
     */
    typedef types::global_dof_index size_type;

    /**
     * Constructor. Takes the MPI communicator over which parallel
     * computations are to happen.
     */
    SolverBase (SolverControl &cn,
                const MPI_Comm &mpi_communicator);

    /**
     * Destructor.
     */
    virtual ~SolverBase ();

    /**
     * Composite method that solves the eigensystem $Ax=\lambda
     * x$. The eigenvector sent in has to have at least one element
     * that we can use as a template when resizing, since we do not
     * know the parameters of the specific vector class used
     * (i.e. local_dofs for MPI vectors). However, while copying
     * eigenvectors, at least twice the memory size of <tt>vr</tt> is
     * being used (and can be more). To avoid doing this, the fairly
     * standard calling sequence executed here is used: Initialise;
     * Set up matrices for solving; Actually solve the system; Gather
     * the solution(s); and reset.
     *
     * @note Note that the number of converged eigenvectors can be
     * larger than the number of eigenvectors requested; this is due
     * to a round off error (success) of the eigenproblem solver
     * context. If this is found to be the case we simply do not
     * bother with more eigenpairs than requested, but handle that it
     * may be more than specified by ignoring any extras. By default
     * one eigenvector/eigenvalue pair is computed.
     */
    template <typename OutputVector>
    void
    solve (const PETScWrappers::MatrixBase &A,
<<<<<<< HEAD
           std::vector<double>             &kr,
           std::vector<OutputVector>       &vr,
           const size_type                  n_eigenvectors = 1);
=======
           std::vector<double>             &r_eigenvalues,
           std::vector<OutputVector>       &r_eigenvectors = std::vector<OutputVector> (),
           const unsigned int               n_eigenvectors = 1);
>>>>>>> 21b65cb1

    /**
     * Same as above, but here a composite method for solving the
     * system $A x=\lambda B x$.
     */
    template <typename OutputVector>
    void
    solve (const PETScWrappers::MatrixBase &A,
           const PETScWrappers::MatrixBase &B,
<<<<<<< HEAD
           std::vector<double>             &kr,
           std::vector<OutputVector>       &vr,
           const size_type                  n_eigenvectors = 1);
=======
           std::vector<double>             &r_eigenvalues,
           std::vector<OutputVector>       &r_eigenvectors = std::vector<OutputVector> (),
           const unsigned int               n_eigenvectors = 1);
>>>>>>> 21b65cb1

    /**
     * Set the initial vector for the solver.
     */
    void
    set_initial_vector
    (const PETScWrappers::VectorBase &this_initial_vector);

    /**
     * Set the spectral transformation to be used.
     */
    void
    set_transformation (SLEPcWrappers::TransformationBase &this_transformation);

    /**
     * Set target eigenvalues in the spectrum to be computed. By
     * default, no target is set.
     */
    void
    set_target_eigenvalue (const double &this_target);

    /**
     * Indicate which part of the spectrum is to be computed. By
     * default largest magnitude eigenvalues are computed.
     *
     * @note For other allowed values see the SLEPc documentation.
     */
    void
    set_which_eigenpairs (EPSWhich set_which);

    /**
     * Specify the type of the eigenspectrum problem. This can be used
     * to exploit known symmetries of the matrices that make up the
     * standard/generalized eigenspectrum problem.  By default a
     * non-Hermitian problem is assumed.
     *
     * @note For other allowed values see the SLEPc documentation.
     */
    void
    set_problem_type (EPSProblemType set_problem);

    /**
     * Take the information provided from SLEPc and checks it against
     * deal.II's own SolverControl objects to see if convergence has
     * been reached.
     */
    void 
    get_solver_state (const SolverControl::State state);

    /**
     * Exception. Standard exception.
     */
    DeclException0 (ExcSLEPcWrappersUsageError);

    /**
     * Exception. SLEPc error with error number.
     */
    DeclException1 (ExcSLEPcError,
                    int,
                    << "    An error with error number " << arg1
                    << " occurred while calling a SLEPc function");

    /**
     * Exception. Convergence failure on the number of eigenvectors.
     */
    DeclException2 (ExcSLEPcEigenvectorConvergenceMismatchError,
                    int, int,
                    << "    The number of converged eigenvectors is " << arg1
                    << " but " << arg2 << " were requested. ");

    /**
     * Access to the object that controls convergence.
     */
    SolverControl &control () const;

  protected:

    /**
     * Reference to the object that controls convergence of the
     * iterative solver.
     */
    SolverControl &solver_control;

    /**
     * Copy of the MPI communicator object to be used for the solver.
     */
    const MPI_Comm mpi_communicator;

    /**
     * Function that takes an Eigenvalue Problem Solver context
     * object, and sets the type of solver that is requested by the
     * derived class.
     */
    virtual void set_solver_type (EPS &eps) const = 0;

    /**
     * Reset the solver, and return memory for eigenvectors
     */
    void
    reset ();

    /**
     * Retrieve the SLEPc solver object that is internally used.
     */
    EPS *get_eps ();

    /**
     * Solve the linear system for n_eigenvectors
     * eigenstates. Parameter <code>n_converged</code> contains the
     * actual number of eigenstates that have .  converged; this can
     * be both fewer or more than n_eigenvectors, depending on the
     * SLEPc eigensolver used.
     */
    void
    solve (const unsigned int n_eigenvectors, unsigned int *n_converged);

    /**
     * Access the solutions for a solved eigenvector problem, pair
     * index solutions, $\text{index}\,\in\,0\hdots
     * \text{n\_converged}-1$.
     */
    void
    get_eigenpair (const unsigned int         index,
                   double                    &kr,
                   PETScWrappers::VectorBase &vr);

    /**
     * Initialize solver for the linear system $Ax=\lambda x$. (Note:
     * this is required before calling solve ())
     */
    void
    set_matrices (const PETScWrappers::MatrixBase &A);

    /**
     * Same as above, but here initialize solver for the linear system
     * $A x=\lambda B x$.
     */
    void
    set_matrices (const PETScWrappers::MatrixBase &A,
                  const PETScWrappers::MatrixBase &B);

    /**
     * Target eigenvalue to solve for.
     */
    PetscScalar target_eigenvalue;

    /**
     * Which portion of the spectrum to solve from.
     */
    EPSWhich set_which;

    /**
     * Set the eigenspectrum problem type.
     */
    EPSProblemType set_problem;

  private:

    /**
     * The matrix $A$ of the generalized eigenvalue problem
     * $Ax=B\lambda x$, or the standard eigenvalue problem $Ax=\lambda
     * x$.
     */
    const PETScWrappers::MatrixBase *opA;

    /**
     * The matrix $B$ of the generalized eigenvalue problem
     * $Ax=B\lambda x$.
     */
    const PETScWrappers::MatrixBase *opB;

    /**
     * An initial vector used to "feed" some SLEPc solvers.
     */
    const PETScWrappers::VectorBase *initial_vector;

    /**
     * Pointer to an an object that describes transformations that can
     * be applied to the eigenvalue problem.
     */
    SLEPcWrappers::TransformationBase *transformation;

    /**
     * A function that can be used in SLEPc as a callback to check on
     * convergence.
     *
     * @note This function is redundant.
     */
    static
    int
    convergence_test (EPS          eps,
                      PetscScalar  kr,
                      PetscScalar  ki,
                      PetscReal    residual_norm,
                      PetscReal   *estimated_error,
                      void        *solver_control);

    /**
     * Objects of this type are explicitly created, but are destroyed
     * when the surrounding solver object goes out of scope, or when
     * we assign a new value to the pointer to this object. The
     * respective Destroy functions are therefore written into the
     * destructor of this object, even though the object does not have
     * a constructor.
     */
    struct SolverData
    {

      /**
       * Destructor.
       */
      ~SolverData ();

      /**
       * Objects for Eigenvalue Problem Solver.
       */
      EPS eps;

      /**
       * Convergence.
       */
      EPSConvergedReason reason;
    };

    /**
     * Pointer to the <code>SolverData</code> object.
     */
    std_cxx1x::shared_ptr<SolverData> solver_data;
  };

  /**
   * An implementation of the solver interface using the SLEPc
   * Krylov-Schur solver. Usage: All spectrum, all problem types,
   * complex.
   *
   * @ingroup SLEPcWrappers
   *
   * @author Toby D. Young 2008
   */
  class SolverKrylovSchur : public SolverBase
  {
  public:

    /**
     * Standardized data struct to pipe additional data to the solver,
     * should it be needed.
     */
    struct AdditionalData
    {};

    /**
     * SLEPc solvers will want to have an MPI communicator context
     * over which computations are parallelized. By default, this
     * carries the same behaviour has the PETScWrappers, but you can
     * change that.
     */
    SolverKrylovSchur (SolverControl        &cn,
                       const MPI_Comm       &mpi_communicator = PETSC_COMM_SELF,
                       const AdditionalData &data = AdditionalData());

  protected:

    /**
     * Store a copy of the flags for this particular solver.
     */
    const AdditionalData additional_data;

    /**
     * Function that takes a Eigenvalue Problem Solver context object,
     * and sets the type of solver that is appropriate for this class.
     */
    virtual void set_solver_type (EPS &eps) const;
  };

  /**
   * An implementation of the solver interface using the SLEPc Arnoldi
   * solver. Usage: All spectrum, all problem types, complex.
   *
   * @ingroup SLEPcWrappers
   *
   * @author Toby D. Young 2008, 2011
   */
  class SolverArnoldi : public SolverBase
  {
  public:
    /**
     * Standardized data struct to pipe additional data to the solver,
     * should it be needed.
     */
    struct AdditionalData
    {
      /**
       * Constructor. By default, set the option of delayed
       * reorthogonalization to false, i.e. don't do it.
       */
      AdditionalData (const bool delayed_reorthogonalization = false);

      /**
       * Flag for delayed reorthogonalization.
       */
      bool delayed_reorthogonalization;
    };

    /**
     * SLEPc solvers will want to have an MPI communicator context
     * over which computations are parallelized. By default, this
     * carries the same behaviour has the PETScWrappers, but you can
     * change that.
     */
    SolverArnoldi (SolverControl        &cn,
                   const MPI_Comm       &mpi_communicator = PETSC_COMM_SELF,
                   const AdditionalData &data = AdditionalData());

  protected:

    /**
     * Store a copy of the flags for this particular solver.
     */
    const AdditionalData additional_data;

    /**
     * Function that takes a Eigenvalue Problem Solver context object,
     * and sets the type of solver that is appropriate for this class.
     */
    virtual void set_solver_type (EPS &eps) const;
  };

  /**
   * An implementation of the solver interface using the SLEPc Lanczos
   * solver. Usage: All spectrum, all problem types, complex.
   *
   * @ingroup SLEPcWrappers
   *
   * @author Toby D. Young 2009
   */
  class SolverLanczos : public SolverBase
  {
  public:
    /**
     * Standardized data struct to pipe additional data to the solver,
     * should it be needed.
     */
    struct AdditionalData
    {};

    /**
     * SLEPc solvers will want to have an MPI communicator context
     * over which computations are parallelized. By default, this
     * carries the same behaviour has the PETScWrappers, but you can
     * change that.
     */
    SolverLanczos (SolverControl        &cn,
                   const MPI_Comm       &mpi_communicator = PETSC_COMM_SELF,
                   const AdditionalData &data = AdditionalData());

  protected:

    /**
     * Store a copy of the flags for this particular solver.
     */
    const AdditionalData additional_data;

    /**
     * Function that takes a Eigenvalue Problem Solver context object,
     * and sets the type of solver that is appropriate for this class.
     */
    virtual void set_solver_type (EPS &eps) const;
  };

  /**
   * An implementation of the solver interface using the SLEPc Power
   * solver. Usage: Largest values of spectrum only, all problem
   * types, complex.
   *
   * @ingroup SLEPcWrappers
   *
   * @author Toby D. Young 2010
   */
  class SolverPower : public SolverBase
  {
  public:
    /**
     * Standardized data struct to pipe additional data to the solver,
     * should it be needed.
     */
    struct AdditionalData
    {};

    /**
     * SLEPc solvers will want to have an MPI communicator context
     * over which computations are parallelized. By default, this
     * carries the same behaviour has the PETScWrappers, but you can
     * change that.
     */
    SolverPower (SolverControl        &cn,
                 const MPI_Comm       &mpi_communicator = PETSC_COMM_SELF,
                 const AdditionalData &data = AdditionalData());

  protected:

    /**
     * Store a copy of the flags for this particular solver.
     */
    const AdditionalData additional_data;

    /**
     * Function that takes a Eigenvalue Problem Solver context object,
     * and sets the type of solver that is appropriate for this class.
     */
    virtual void set_solver_type (EPS &eps) const;
  };

  /**
   * An implementation of the solver interface using the SLEPc
   * Davidson solver. Usage (incomplete/untested): All problem types.
   *
   * @ingroup SLEPcWrappers
   *
   * @author Toby D. Young 2010
   */
  class SolverGeneralizedDavidson : public SolverBase
  {
  public:
    /**
     * Standardized data struct to pipe additional data to the solver,
     * should it be needed.
     */
    struct AdditionalData
    {};

    /**
     * SLEPc solvers will want to have an MPI communicator context
     * over which computations are parallelized. By default, this
     * carries the same behaviour has the PETScWrappers, but you can
     * change that.
     */
    SolverGeneralizedDavidson (SolverControl        &cn,
                               const MPI_Comm       &mpi_communicator = PETSC_COMM_SELF,
                               const AdditionalData &data = AdditionalData());

  protected:

    /**
     * Store a copy of the flags for this particular solver.
     */
    const AdditionalData additional_data;

    /**
     * Function that takes a Eigenvalue Problem Solver context object,
     * and sets the type of solver that is appropriate for this class.
     */
    virtual void set_solver_type (EPS &eps) const;
  };

  /**
   * An implementation of the solver interface using the SLEPc
   * Jacobi-Davidson solver. Usage: All problem types.
   *
   * @ingroup SLEPcWrappers
   *
   * @author Toby D. Young 2013
   */
  class SolverJacobiDavidson : public SolverBase
  {
  public:
    /**
     * Standardized data struct to pipe additional data to the solver,
     * should it be needed.
     */
    struct AdditionalData
    {};

    /**
     * SLEPc solvers will want to have an MPI communicator context
     * over which computations are parallelized. By default, this
     * carries the same behaviour has the PETScWrappers, but you can
     * change that.
     */
    SolverJacobiDavidson (SolverControl        &cn,
                          const MPI_Comm       &mpi_communicator = PETSC_COMM_SELF,
                          const AdditionalData &data = AdditionalData());

  protected:

    /**
     * Store a copy of the flags for this particular solver.
     */
    const AdditionalData additional_data;

    /**
     * Function that takes a Eigenvalue Problem Solver context object,
     * and sets the type of solver that is appropriate for this class.
     */
    virtual void set_solver_type (EPS &eps) const;
  };


  /**
   * An implementation of the solver interface using the SLEPc LAPACK
   * direct solver.
   *
   * @ingroup SLEPcWrappers
   *
   * @author Toby D. Young 2013
   */
  class SolverLAPACK : public SolverBase
  {
  public:

    /**
     * Standardized data struct to pipe additional data to the solver,
     * should it be needed.
     */
    struct AdditionalData
    {};

    /**
     * SLEPc solvers will want to have an MPI communicator context
     * over which computations are parallelized. By default, this
     * carries the same behaviour has the PETScWrappers, but you can
     * change that.
     */
    SolverLAPACK (SolverControl        &cn,
		  const MPI_Comm       &mpi_communicator = PETSC_COMM_SELF,
		  const AdditionalData &data = AdditionalData());

  protected:

    /**
     * Store a copy of the flags for this particular solver.
     */
    const AdditionalData additional_data;

    /**
     * Function that takes a Eigenvalue Problem Solver context object,
     * and sets the type of solver that is appropriate for this class.
     */
    virtual void set_solver_type (EPS &eps) const;
  };

  // --------------------------- inline and template functions -----------
  /**
   * This is declared here to make it possible to take a std::vector
   * of different PETScWrappers vector types
   */

  template <typename OutputVector>
  void
  SolverBase::solve (const PETScWrappers::MatrixBase &A,
                     std::vector<double>             &kr,
                     std::vector<OutputVector>       &vr,
                     const size_type                  n_eigenvectors)
  {
<<<<<<< HEAD
    // Panic if no eigenpairs are wanted.
    AssertThrow (n_eigenvectors != 0, ExcSLEPcWrappersUsageError());

    size_type n_converged = 0;
=======
    // Panic if the number of eigenpairs wanted is out of bounds.
    AssertThrow ((n_eigenvectors > 0) && (n_eigenvectors <= A.m ()), 
		 ExcSLEPcWrappersUsageError());
>>>>>>> 21b65cb1

    // Set the matrices of the problem
    set_matrices (A); 

    // and solve
    unsigned int n_converged = 0;
    solve (n_eigenvectors, &n_converged);

    if (n_converged > n_eigenvectors)
      n_converged = n_eigenvectors;
    AssertThrow (n_converged == n_eigenvectors,
                 ExcSLEPcEigenvectorConvergenceMismatchError(n_converged, n_eigenvectors));

    AssertThrow (vr.size() != 0, ExcSLEPcWrappersUsageError());
    vr.resize (n_converged, vr.front());
    kr.resize (n_converged);

    for (size_type index=0; index<n_converged; ++index)
      get_eigenpair (index, kr[index], vr[index]);
  }

  template <typename OutputVector>
  void
<<<<<<< .working
  SolverBase::solve (const PETScWrappers::MatrixBase &A,
                     const PETScWrappers::MatrixBase &B,
                     std::vector<double>             &kr,
                     std::vector<OutputVector>       &vr,
                     const size_type                  n_eigenvectors)
=======
    SolverBase::solve (const PETScWrappers::MatrixBase &A,
		       const PETScWrappers::MatrixBase &B,
		       std::vector<double>             &kr,
		       std::vector<OutputVector>       &vr,
		       const unsigned int               n_eigenvectors)
>>>>>>> .merge-right.r29387
  {
    // Guard against incompatible matrix sizes:
    AssertThrow (A.m() == B.m (), ExcDimensionMismatch(A.m(), B.m()));
    AssertThrow (A.n() == B.n (), ExcDimensionMismatch(A.n(), B.n()));

<<<<<<< HEAD
    size_type n_converged = 0;
=======
    // Panic if the number of eigenpairs wanted is out of bounds.
    AssertThrow ((n_eigenvectors > 0) && (n_eigenvectors <= A.m ()), 
		 ExcSLEPcWrappersUsageError());
>>>>>>> 21b65cb1

    // Set the matrices of the problem
    set_matrices (A, B);

    // and solve
    unsigned int n_converged = 0;
    solve (n_eigenvectors, &n_converged);

    if (n_converged >= n_eigenvectors)
      n_converged = n_eigenvectors;

    AssertThrow (n_converged == n_eigenvectors,
                 ExcSLEPcEigenvectorConvergenceMismatchError(n_converged, n_eigenvectors));
    AssertThrow (vr.size() != 0, ExcSLEPcWrappersUsageError());

    vr.resize (n_converged, vr.front());
    kr.resize (n_converged);

    for (size_type index=0; index<n_converged; ++index)
      get_eigenpair (index, kr[index], vr[index]);
  }
}

DEAL_II_NAMESPACE_CLOSE

#endif // DEAL_II_WITH_SLEPC

/*----------------------------   slepc_solver.h  ---------------------------*/

#endif

/*----------------------------   slepc_solver.h  ---------------------------*/<|MERGE_RESOLUTION|>--- conflicted
+++ resolved
@@ -155,15 +155,9 @@
     template <typename OutputVector>
     void
     solve (const PETScWrappers::MatrixBase &A,
-<<<<<<< HEAD
-           std::vector<double>             &kr,
-           std::vector<OutputVector>       &vr,
-           const size_type                  n_eigenvectors = 1);
-=======
            std::vector<double>             &r_eigenvalues,
            std::vector<OutputVector>       &r_eigenvectors = std::vector<OutputVector> (),
-           const unsigned int               n_eigenvectors = 1);
->>>>>>> 21b65cb1
+           const size_type                  n_eigenvectors = 1);
 
     /**
      * Same as above, but here a composite method for solving the
@@ -173,15 +167,9 @@
     void
     solve (const PETScWrappers::MatrixBase &A,
            const PETScWrappers::MatrixBase &B,
-<<<<<<< HEAD
-           std::vector<double>             &kr,
-           std::vector<OutputVector>       &vr,
-           const size_type                  n_eigenvectors = 1);
-=======
            std::vector<double>             &r_eigenvalues,
            std::vector<OutputVector>       &r_eigenvectors = std::vector<OutputVector> (),
-           const unsigned int               n_eigenvectors = 1);
->>>>>>> 21b65cb1
+           const size_type                  n_eigenvectors = 1);
 
     /**
      * Set the initial vector for the solver.
@@ -735,16 +723,9 @@
                      std::vector<OutputVector>       &vr,
                      const size_type                  n_eigenvectors)
   {
-<<<<<<< HEAD
-    // Panic if no eigenpairs are wanted.
-    AssertThrow (n_eigenvectors != 0, ExcSLEPcWrappersUsageError());
-
-    size_type n_converged = 0;
-=======
     // Panic if the number of eigenpairs wanted is out of bounds.
     AssertThrow ((n_eigenvectors > 0) && (n_eigenvectors <= A.m ()), 
 		 ExcSLEPcWrappersUsageError());
->>>>>>> 21b65cb1
 
     // Set the matrices of the problem
     set_matrices (A); 
@@ -768,31 +749,19 @@
 
   template <typename OutputVector>
   void
-<<<<<<< .working
-  SolverBase::solve (const PETScWrappers::MatrixBase &A,
-                     const PETScWrappers::MatrixBase &B,
-                     std::vector<double>             &kr,
-                     std::vector<OutputVector>       &vr,
-                     const size_type                  n_eigenvectors)
-=======
     SolverBase::solve (const PETScWrappers::MatrixBase &A,
 		       const PETScWrappers::MatrixBase &B,
 		       std::vector<double>             &kr,
 		       std::vector<OutputVector>       &vr,
-		       const unsigned int               n_eigenvectors)
->>>>>>> .merge-right.r29387
+		       const size_type                  n_eigenvectors)
   {
     // Guard against incompatible matrix sizes:
     AssertThrow (A.m() == B.m (), ExcDimensionMismatch(A.m(), B.m()));
     AssertThrow (A.n() == B.n (), ExcDimensionMismatch(A.n(), B.n()));
 
-<<<<<<< HEAD
-    size_type n_converged = 0;
-=======
     // Panic if the number of eigenpairs wanted is out of bounds.
     AssertThrow ((n_eigenvectors > 0) && (n_eigenvectors <= A.m ()), 
 		 ExcSLEPcWrappersUsageError());
->>>>>>> 21b65cb1
 
     // Set the matrices of the problem
     set_matrices (A, B);
