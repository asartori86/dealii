--- conflicted
+++ resolved
@@ -33,1450 +33,6 @@
 #  include <umfpack.h>
 #endif
 
-<<<<<<< HEAD
-// if the HSL functions are not there, define them empty and throw an
-// exception
-#ifndef HAVE_HSL_MA27
-namespace HSL
-{
-  namespace MA27
-  {
-    typedef types::global_dof_index size_type;
-
-    extern "C"
-    void ma27ad_ (const size_type *,
-                  const size_type *,
-                  const size_type *,
-                  const size_type *,
-                  size_type *,
-                  const size_type *,
-                  size_type *,
-                  size_type *,
-                  size_type *,
-                  int *)
-    {
-      AssertThrow (false,
-                   ExcMessage("You can only use the HSL functions after putting "
-                              "the respective files in the right place, "
-                              "re-configuring the library and re-building it!"));
-    }
-
-
-    extern "C"
-    void ma27bd_ (const size_type *,
-                  const size_type *,
-                  const size_type *,
-                  const size_type *,
-                  double *,
-                  const size_type *,
-                  size_type *,
-                  const size_type *,
-                  const size_type *,
-                  const size_type *,
-                  size_type *,
-                  size_type *,
-                  int *)
-    {
-      AssertThrow (false,
-                   ExcMessage("You can only use the HSL functions after putting "
-                              "the respective files in the right place, "
-                              "re-configuring the library and re-building it!"));
-    }
-
-
-    extern "C"
-    void ma27cd_ (const size_type *,
-                  const double *,
-                  const size_type *,
-                  const size_type *,
-                  const size_type *,
-                  double *,
-                  const size_type *,
-                  double *,
-                  const size_type *,
-                  const size_type *)
-    {
-      AssertThrow (false,
-                   ExcMessage("You can only use the HSL functions after putting "
-                              "the respective files in the right place, "
-                              "re-configuring the library and re-building it!"));
-    }
-
-
-    extern "C" void ma27x1_ (size_type *)
-    {
-      AssertThrow (false,
-                   ExcMessage("You can only use the HSL functions after putting "
-                              "the respective files in the right place, "
-                              "re-configuring the library and re-building it!"));
-    }
-
-
-    extern "C" void ma27x2_ (size_type *)
-    {
-      AssertThrow (false,
-                   ExcMessage("You can only use the HSL functions after putting "
-                              "the respective files in the right place, "
-                              "re-configuring the library and re-building it!"));
-    }
-
-
-    extern "C" void ma27x3_ (const size_type *)
-    {
-      AssertThrow (false,
-                   ExcMessage("You can only use the HSL functions after putting "
-                              "the respective files in the right place, "
-                              "re-configuring the library and re-building it!"));
-    }
-  }
-}
-#endif  // ifndef HAVE_HSL_MA27
-
-
-#ifndef HAVE_HSL_MA47
-namespace HSL
-{
-  namespace MA47
-  {
-    typedef types::global_dof_index size_type;
-
-    extern "C"
-    void ma47id_ (double *,
-                  unsigned int *)
-    {
-      AssertThrow (false,
-                   ExcMessage("You can only use the HSL functions after putting "
-                              "the respective files in the right place, "
-                              "re-configuring the library and re-building it!"));
-    }
-
-
-    extern "C"
-    void ma47ad_ (const size_type *,
-                  const size_type *,
-                  size_type *,
-                  size_type *,
-                  size_type *,
-                  const size_type *,
-                  size_type *,
-                  const unsigned int *,
-                  double *,
-                  int *)
-    {
-      AssertThrow (false,
-                   ExcMessage("You can only use the HSL functions after putting "
-                              "the respective files in the right place, "
-                              "re-configuring the library and re-building it!"));
-    }
-
-
-    extern "C"
-    void ma47bd_ (const size_type *,
-                  const size_type *,
-                  const size_type *,
-                  double *,
-                  const size_type *,
-                  size_type *,
-                  const size_type *,
-                  const size_type *,
-                  const double *,
-                  const unsigned int *,
-                  size_type *,
-                  double *,
-                  int *)
-    {
-      AssertThrow (false,
-                   ExcMessage("You can only use the HSL functions after putting "
-                              "the respective files in the right place, "
-                              "re-configuring the library and re-building it!"));
-    }
-
-
-    extern "C"
-    void ma47cd_ (const size_type *,
-                  const double *,
-                  const size_type *,
-                  const size_type *,
-                  const size_type *,
-                  double *,
-                  double *,
-                  size_type *,
-                  const unsigned int *)
-    {
-      AssertThrow (false,
-                   ExcMessage("You can only use the HSL functions after putting "
-                              "the respective files in the right place, "
-                              "re-configuring the library and re-building it!"));
-    }
-  }
-}
-#endif   // ifndef HAVE_HSL_MA47
-
-
-
-
-namespace
-{
-  /**
-   * Output an error message and terminate the program.
-   */
-  void die (const std::string &text,
-            const pid_t child)
-  {
-    std::cerr << "+++++ detached_ma27 driver(" << child << "): " << text
-              << std::endl;
-    std::abort ();
-  }
-
-
-  /**
-   * Output an error message and terminate the program. Write two error
-   * codes.
-   */
-  template <typename T1, typename T2>
-  void die (const std::string &text,
-            const T1 t1,
-            const T2 t2,
-            const pid_t child)
-  {
-    std::cerr << "+++++ detached_ma27 driver(" << child << "): " << text
-              << " code1=" << t1 << ", code2=" << t2
-              << std::endl;
-    std::abort ();
-  }
-}
-
-
-
-/* -------------------------- MA27 ---------------------------- */
-
-Threads::Mutex SparseDirectMA27::static_synchronisation_lock;
-
-
-struct SparseDirectMA27::DetachedModeData
-{
-  /**
-   * Mutex to assure that only one
-   * thread is currently talking
-   * through the pipe.
-   */
-  Threads::Mutex mutex;
-
-  /**
-   * File handles for the pipe
-   * between server (computing
-   * process) and client (display
-   * process).
-   */
-  int server_client_pipe[2];
-  int client_server_pipe[2];
-
-  /**
-   * PID of the forked child
-   * process.
-   */
-  pid_t child_pid;
-
-  /**
-   * Put a message from the server
-   * to the client program. Obey
-   * all the rules the operating
-   * system sets, and create a log
-   * entry for this communication
-   */
-  template <typename T>
-  void put (const T *t,
-            const std::size_t N,
-            const char * /*debug_info*/) const
-  {
-    size_type count = 0;
-    while (count < sizeof(T)*N)
-      {
-        // repeat writing until
-        // syscall is not
-        // interrupted
-        int ret = -1;
-#ifndef DEAL_II_MSVC
-        do
-          ret = write (server_client_pipe[1],
-                       reinterpret_cast<const char *> (t) + count,
-                       sizeof(T) * N - count);
-        while ((ret<0) && (errno==EINTR));
-#else
-        Assert (false,
-                ExcMessage ("Detached mode isn't currently implemented on Windows"));
-#endif
-        if (ret < 0)
-          die ("error on client side in 'put'", ret, errno, child_pid);
-
-        count += ret;
-      };
-
-    std::fflush (NULL);
-  }
-
-
-  /**
-   * Get a message from the client
-   * program. Obey all the rules
-   * the operating system sets, and
-   * create a log entry for this
-   * communication
-   */
-  template <typename T>
-  void get (T *t,
-            const std::size_t N,
-            const char * /*debug_info*/) const
-  {
-    size_type count = 0;
-    while (count < sizeof(T)*N)
-      {
-        int ret = -1;
-#ifndef DEAL_II_MSVC
-        do
-          ret = write (server_client_pipe[1],
-                       reinterpret_cast<const char *> (t) + count,
-                       sizeof(T) * N - count);
-        while ((ret<0) && (errno==EINTR));
-#else
-        Assert (false,
-                ExcMessage ("Detached mode isn't currently implemented on Windows"));
-#endif
-
-        if (ret < 0)
-          die ("error on client side in 'get'", ret, errno, child_pid);
-
-        count += ret;
-      }
-  }
-};
-
-
-
-SparseDirectMA27::SparseDirectMA27 (const double LIW_factor_1,
-                                    const double LIW_factor_2,
-                                    const double LA_factor,
-                                    const double LIW_increase_factor_1,
-                                    const double LIW_increase_factor_2,
-                                    const double LA_increase_factor,
-                                    const bool   suppress_output)
-  :
-  suppress_output (suppress_output),
-  detached_mode (false),
-  detached_mode_data (0),
-  LIW_factor_1 (LIW_factor_1),
-  LIW_factor_2 (LIW_factor_2),
-  LA_factor (LA_factor),
-  LIW_increase_factor_1 (LIW_increase_factor_1),
-  LIW_increase_factor_2 (LIW_increase_factor_2),
-  LA_increase_factor (LA_increase_factor),
-  initialize_called (false),
-  factorize_called (false),
-  sparsity_pattern (0, typeid(*this).name())
-{}
-
-
-
-SparseDirectMA27::~SparseDirectMA27()
-{
-  if (detached_mode)
-    if (detached_mode_data != 0)
-      {
-        // close down client
-        Threads::Mutex::ScopedLock lock (detached_mode_data->mutex);
-        // Assign the result of write
-        // and reset the variable to
-        // avoid compiler warnings
-#ifndef DEAL_II_MSVC
-//TODO:[WB] Shouldn't t be used to trace errors?
-        ssize_t t = write (detached_mode_data->server_client_pipe[1], "7", 1);
-        (void)t;
-#else
-        Assert (false,
-                ExcMessage ("Detached mode isn't currently implemented on Windows"));
-#endif
-        // then also delete data
-        delete detached_mode_data;
-        detached_mode_data = 0;
-      }
-}
-
-
-
-void
-SparseDirectMA27::set_detached_mode ()
-{
-  Assert (initialize_called == false,
-          ExcInitializeAlreadyCalled());
-  detached_mode = true;
-}
-
-
-
-bool
-SparseDirectMA27::detached_mode_set () const
-{
-  return detached_mode;
-}
-
-
-
-void
-SparseDirectMA27::initialize (const SparsityPattern &sp)
-{
-  Assert (initialize_called == false,
-          ExcInitializeAlreadyCalled());
-
-
-  // first thing is: if detached mode
-  // is requested, then we need to
-  // spawn an instance of the
-  // detached solver and open
-  // communication channels with it
-  if (detached_mode_set())
-    {
-      Assert (detached_mode_data == 0, ExcInternalError());
-      detached_mode_data = new DetachedModeData();
-
-      // create pipes to which we can
-      // write and from which the
-      // slave process will read its
-      // stdin
-
-      // Assign the return value to a
-      // variable to avoid compiler
-      // warnings
-#ifndef DEAL_II_MSVC
-//TODO:[WB] Use t to trace errors?
-      int t = pipe(detached_mode_data->server_client_pipe);
-      (void)t;
-#else
-      Assert (false,
-              ExcMessage ("Detached mode isn't currently implemented on Windows"));
-#endif
-      // fflush(NULL) is said to be a
-      // good idea before fork()
-      std::fflush(NULL);
-
-      // now fork and create child
-      // process
-#ifndef DEAL_II_MSVC
-      // BG comment out until pipes are implemented in MSVC
-      detached_mode_data->child_pid = fork();
-#else
-      Assert (false,
-              ExcMessage ("Detached mode isn't currently implemented on Windows"));
-#endif
-
-      if (detached_mode_data->child_pid == 0)
-        // child process starts here
-        {
-          // copy read end of input
-          // pipe to stdin, and
-          // likewise with write end
-          // of pipe to stdout
-#ifndef DEAL_II_MSVC
-          dup2(detached_mode_data->server_client_pipe[0], 0);
-          close(detached_mode_data->server_client_pipe[0]);
-
-          dup2(detached_mode_data->client_server_pipe[1], 1);
-          close(detached_mode_data->client_server_pipe[1]);
-
-          // then dispose of this
-          // copy of the program, and
-          // run the detached solver
-          // slave instead
-          /*
-           * TODO: Does this invocation work with just the name of the
-           * executable? Maier, 2012
-           */
-          const char *const program_name = "detached_ma27";
-          const char *const child_argv[] = { program_name, NULL };
-          execv(program_name, const_cast<char *const *>(child_argv));
-
-
-          // usually execv does not
-          // return. if it does, then an
-          // error happened and we report it
-          // herewith:
-          AssertThrow (false,
-                       ExcMessage ("execv returned, which it is not supposed to do!"));
-          std::exit(1);
-
-#else
-          Assert (false,
-                  ExcMessage ("Detached mode isn't currently implemented on Windows"));
-#endif
-        };
-      // parent process continues
-      // here.  first thing is to
-      // send the process id of the
-      // present process. this is
-      // used to make sure that the
-      // client can end itself when
-      // it finds that the master
-      // process was somehow
-      // terminated without sending
-      // him this information
-#ifndef DEAL_II_MSVC
-      const pid_t parent_pid = getpid();
-      detached_mode_data->put (&parent_pid, 1, "parent_pid");
-#else
-      Assert (false,
-              ExcMessage ("Detached mode isn't currently implemented on Windows"));
-#endif
-    };
-
-
-  // suppress error output if
-  // requested
-  if (suppress_output)
-    {
-      const size_type LP = 0;
-      call_ma27x3 (&LP);
-    };
-
-  sparsity_pattern = &sp;
-
-  const size_type 
-  n_rows           = sparsity_pattern->n_rows();
-
-  // first count number of nonzero elements in the upper right part. the
-  // matrix is symmetric, so this suffices
-  n_nonzero_elements = 0;
-  for (size_type row=0; row<n_rows; ++row)
-    for (SparsityPattern::iterator col = sparsity_pattern->begin(row);
-         col < sparsity_pattern->end(row); ++col)
-      if (row <= col->column())
-        ++n_nonzero_elements;
-
-
-  // fill the row numbers and column numbers arrays from the sparsity
-  // pattern. note that we have Fortran convention, i.e. indices need to be
-  // 1-base, as opposed to C's 0-based convention!
-  row_numbers.resize (n_nonzero_elements);
-  column_numbers.resize (n_nonzero_elements);
-
-  size_type global_index = 0;
-  for (size_type row=0; row<n_rows; ++row)
-    for (SparsityPattern::iterator col = sparsity_pattern->begin(row);
-         col < sparsity_pattern->end(row); ++col)
-      // note that the matrix must be
-      // symmetric, so only treat the
-      // upper right part
-      if (row <= col->column())
-        {
-          Assert (global_index < n_nonzero_elements, ExcInternalError());
-
-          row_numbers[global_index] = row+1;
-          column_numbers[global_index] = col->column()+1;
-          ++global_index;
-        };
-  Assert (global_index == n_nonzero_elements, ExcInternalError());
-
-  // initialize scratch arrays and
-  // variables
-  LIW = static_cast<size_type>((2*n_nonzero_elements + 3*n_rows + 1) *
-                                  LIW_factor_1);
-  IW.resize    (detached_mode_set() ? 0 : LIW);
-  IKEEP.resize (detached_mode_set() ? 0 : 3*n_rows);
-  IW1.resize   (detached_mode_set() ? 0 : 2*n_rows);
-
-  // no output please
-  IFLAG = 0;
-
-  // loop until memory requirements
-  // are satisfied or we are not
-  // allowed to allocate more memory
-  // no more
-  bool call_succeeded = true;
-  do
-    {
-      call_ma27ad (&n_rows, &n_nonzero_elements,
-                   &row_numbers[0], &column_numbers[0],
-                   &IW[0], &LIW, &IKEEP[0],
-                   &IW1[0], &NSTEPS, &IFLAG);
-      call_succeeded = (IFLAG==0);
-
-      // if enough memory or no
-      // increase allowed: exit loop
-      if (call_succeeded || (LIW_increase_factor_1 <= 1))
-        break;
-
-      // otherwise: increase LIW and retry
-      LIW = static_cast<size_type>(LIW * LIW_increase_factor_1);
-      IW.resize (LIW);
-    }
-  while (true);
-
-  // if we were not allowed to
-  // allocate more memory, then throw
-  // an exception
-  AssertThrow (call_succeeded, ExcMA27AFailed(IFLAG));
-
-  // catch returned values from the
-  // COMMON block. we need these
-  // values in order to set array
-  // sizes in the next function
-  call_ma27x1 (&NRLNEC);
-  call_ma27x2 (&NIRNEC);
-
-  // note that we have already been
-  // in this function
-  initialize_called = true;
-}
-
-
-
-template <typename number>
-void
-SparseDirectMA27::factorize (const SparseMatrix<number> &matrix)
-{
-  // if necessary, initialize process
-  if (initialize_called == false)
-    initialize (matrix.get_sparsity_pattern());
-
-  // make sure the sparsity patterns
-  // are the same
-  Assert (sparsity_pattern == &matrix.get_sparsity_pattern(),
-          ExcDifferentSparsityPatterns());
-
-
-  // set LA and fill the A array of
-  // values
-  LA = std::max (static_cast<int>(NRLNEC * LA_factor),
-                 static_cast<int>(n_nonzero_elements));
-  A.resize (LA);
-  fill_A (matrix);
-
-  // if necessary extend IW
-  if (LIW < NIRNEC * LIW_factor_2)
-    {
-      LIW = static_cast<size_type>(NIRNEC * LIW_factor_2);
-      IW.resize (LIW);
-    };
-
-  const size_type n_rows = matrix.get_sparsity_pattern().n_rows();
-
-  // loop until memory requirements
-  // are satisfied or we are not
-  // allowed to allocate more memory
-  // no more
-  bool call_succeeded = true;
-  do
-    {
-      call_ma27bd (&n_rows, &n_nonzero_elements,
-                   &row_numbers[0], &column_numbers[0],
-                   &A[0], &LA,
-                   &IW[0], &LIW, &IKEEP[0], &NSTEPS, &MAXFRT,
-                   &IW1[0], &IFLAG);
-      call_succeeded = (IFLAG==0);
-
-      // if enough memory or no
-      // increase allowed: exit
-      // loop. delete data that is no
-      // more used
-      if (call_succeeded)
-        {
-          std::vector<size_type> tmp1, tmp2, tmp3;
-          row_numbers.swap (tmp1);
-          column_numbers.swap (tmp2);
-          IKEEP.swap (tmp3);
-
-          break;
-        };
-
-
-      // otherwise: increase LIW or
-      // LA if that is allowed and
-      // retry
-      switch (IFLAG)
-        {
-        case -3:
-        {
-          if (LIW_increase_factor_2 <= 1)
-            goto exit_loop;
-
-          LIW = static_cast<size_type>(LIW * LIW_increase_factor_2);
-          IW.resize (LIW);
-          break;
-        };
-
-        case -4:
-        {
-          if (LA_increase_factor <= 1)
-            goto exit_loop;
-          // increase A. note that
-          // since the function has
-          // already part of the
-          // array @p{A}, we have
-          // to re-fill it with the
-          // original values. minor
-          // clue: since the old
-          // entries are no more
-          // needed, we can discard
-          // them; we use this to
-          // first release all
-          // memory (through the
-          // call to @p{swap} and
-          // the subsequent call to
-          // the destructor of the
-          // @p{tmp} object) and
-          // only then re-allocate
-          // it. If we called
-          // @p{resize} directly,
-          // this would first
-          // allocate more memory,
-          // then copy the old
-          // contents, and only
-          // then release the old
-          // memory, but keeping
-          // both memory regions at
-          // the same time could
-          // sometimes be more than
-          // we can do, leading to
-          // an exception on the
-          // allocation.
-          std::cout << "<*>" << std::flush;
-
-          LA  = static_cast<size_type>(LA * LA_increase_factor);
-          if (true)
-            {
-              std::vector<double> tmp;
-              A.swap (tmp);
-            };
-
-          A.resize (LA);
-          fill_A (matrix);
-
-          break;
-        };
-
-        // ups, other return
-        // value, don't know
-        // what to do here
-        default:
-          AssertThrow (false, ExcMA27BFailed(IFLAG));
-        };
-      continue;
-
-exit_loop:
-      break;
-    }
-  while (true);
-
-  AssertThrow (call_succeeded, ExcMA27BFailed(IFLAG));
-
-  // note that we have been here
-  // already and release the sparsity
-  // pattern object, since we won't
-  // need it any more
-  factorize_called = true;
-  sparsity_pattern = 0;
-}
-
-
-
-template <>
-void
-SparseDirectMA27::solve (Vector<double> &rhs_and_solution) const
-{
-  Assert (factorize_called == true, ExcFactorizeNotCalled());
-
-  const size_type n_rows = rhs_and_solution.size();
-  call_ma27cd (&n_rows, &A[0], &LA,
-               &IW[0], &LIW, &MAXFRT,
-               &rhs_and_solution(0), &IW1[0], &NSTEPS);
-}
-
-
-
-template <>
-void
-SparseDirectMA27::solve (Vector<float> &rhs_and_solution) const
-{
-  Assert (factorize_called == true, ExcFactorizeNotCalled());
-
-  // first have to convert data type to
-  // doubles
-  Vector<double> tmp (rhs_and_solution.size());
-  tmp = rhs_and_solution;
-
-  const size_type n_rows = rhs_and_solution.size();
-  call_ma27cd (&n_rows, &A[0], &LA,
-               &IW[0], &LIW, &MAXFRT,
-               &tmp(0), &IW1[0], &NSTEPS);
-
-  // then copy result back
-  rhs_and_solution = tmp;
-}
-
-
-
-template <typename number>
-void
-SparseDirectMA27::solve (const SparseMatrix<number> &matrix,
-                         Vector<double>             &rhs_and_solution)
-{
-  initialize (matrix.get_sparsity_pattern());
-  factorize (matrix);
-  solve (rhs_and_solution);
-}
-
-
-
-std::size_t
-SparseDirectMA27::memory_consumption () const
-{
-  return (sizeof(*this) +
-          MemoryConsumption::memory_consumption (row_numbers) +
-          MemoryConsumption::memory_consumption (column_numbers) +
-          MemoryConsumption::memory_consumption (A) +
-          MemoryConsumption::memory_consumption (IW) +
-          MemoryConsumption::memory_consumption (IKEEP) +
-          MemoryConsumption::memory_consumption (IW1));
-}
-
-
-
-Threads::Mutex &
-SparseDirectMA27::get_synchronisation_lock () const
-{
-  if (detached_mode)
-    return non_static_synchronisation_lock;
-  else
-    return static_synchronisation_lock;
-}
-
-
-
-template <typename number>
-void
-SparseDirectMA27::fill_A (const SparseMatrix<number> &matrix)
-{
-  Assert (n_nonzero_elements <= A.size(), ExcInternalError());
-
-  const SparsityPattern &sparsity_pattern = matrix.get_sparsity_pattern ();
-
-  const size_type n_rows = sparsity_pattern.n_rows();
-
-  size_type global_index = 0;
-  for (size_type row=0; row<n_rows; ++row)
-    for (typename SparseMatrix<number>::const_iterator col=matrix.begin(row);
-         col < matrix.end(row); ++col)
-      // note that the matrix must be
-      // symmetric, so only treat the
-      // upper right part
-      if (row <= col->column())
-        {
-          Assert (global_index < n_nonzero_elements, ExcInternalError());
-
-          A[global_index] = col->value();
-          ++global_index;
-
-          // make sure that the symmetric
-          // entry exists and has the same
-          // value, unless this one is zero
-          Assert ((col->value() == 0)
-                  ||
-                  (std::fabs(col->value() - matrix(col->column(),row))
-                   <= 1e-15 * std::fabs (col->value())),
-                  ExcMatrixNotSymmetric());
-        }
-      else
-        // lower left part. just check
-        // symmetry
-        Assert ((col->value() == 0)
-                ||
-                (std::fabs(col->value() - matrix(col->column(),row))
-                 <= 1e-15 * std::fabs (col->value())),
-                ExcMatrixNotSymmetric());
-
-  Assert (global_index == n_nonzero_elements, ExcInternalError());
-}
-
-
-
-
-void SparseDirectMA27::call_ma27ad (const size_type *N,
-                                    const size_type *NZ,
-                                    const size_type *IRN,
-                                    const size_type *ICN,
-                                    size_type       *IW,
-                                    const size_type *LIW,
-                                    size_type       *IKEEP,
-                                    size_type       *IW1,
-                                    size_type       *NSTEPS,
-                                    int             *IFLAG)
-{
-  if (detached_mode_set() == false)
-    HSL::MA27::ma27ad_ (N, NZ, IRN, ICN, IW, LIW,
-                        IKEEP, IW1, NSTEPS, IFLAG);
-  else
-    {
-      Threads::Mutex::ScopedLock lock (detached_mode_data->mutex);
-      // first write the data we have
-      // to push over, i.e. first
-      // function index, then array
-      // sizes, then arrays
-      detached_mode_data->put ("1", 1, "ACTION 1");
-
-      detached_mode_data->put (N,   1, "N");
-      detached_mode_data->put (NZ,  1, "NZ");
-      detached_mode_data->put (IRN, *NZ, "IRN");
-      detached_mode_data->put (ICN, *NZ, "ICN");
-      detached_mode_data->put (LIW, 1, "LIW");
-      detached_mode_data->put (IFLAG, 1, "IFLAG");
-
-      // all other fields are kept at
-      // the client. array should not
-      // be in used on this side
-      Assert (this->IKEEP.size() == 0, ExcInternalError());
-      Assert (this->IW1.size() == 0, ExcInternalError());
-
-      // next get back what we need
-      // to know
-      detached_mode_data->get (IFLAG, 1, "IFLAG");
-    };
-}
-
-
-
-void SparseDirectMA27::call_ma27bd (const size_type *N,
-                                    const size_type *NZ,
-                                    const size_type *IRN,
-                                    const size_type *ICN,
-                                    double          *A,
-                                    const size_type *LA,
-                                    size_type       *IW,
-                                    const size_type *LIW,
-                                    const size_type *IKEEP,
-                                    const size_type *NSTEPS,
-                                    size_type       *MAXFRT,
-                                    size_type       *IW1,
-                                    int             *IFLAG)
-{
-  if (detached_mode_set() == false)
-    HSL::MA27::ma27bd_ (N, NZ, IRN, ICN, A, LA, IW, LIW,
-                        IKEEP, NSTEPS, MAXFRT, IW1, IFLAG);
-  else
-    {
-      // basically, everything is
-      // already over the line,
-      // except for A and LA
-      Threads::Mutex::ScopedLock lock (detached_mode_data->mutex);
-      detached_mode_data->put ("2", 1, "ACTION 2");
-
-      detached_mode_data->put (LA, 1, "LA");
-      detached_mode_data->put (A,  *LA, "A");
-
-      // next get back what we need
-      // to know
-      detached_mode_data->get (IFLAG, 1, "IFLAG");
-    };
-}
-
-
-
-void SparseDirectMA27::call_ma27cd (const size_type *N,
-                                    const double    *A,
-                                    const size_type *LA,
-                                    const size_type *IW,
-                                    const size_type *LIW,
-                                    const size_type *MAXFRT,
-                                    double          *RHS,
-                                    const size_type *IW1,
-                                    const size_type *NSTEPS) const
-{
-  if (detached_mode_set() == false)
-    {
-      std::vector<double> W(*MAXFRT);
-      HSL::MA27::ma27cd_ (N, A, LA, IW, LIW, &W[0], MAXFRT, RHS, IW1, NSTEPS);
-    }
-  else
-    {
-      detached_mode_data->put ("3", 1, "ACTION 3");
-
-      // we only have to push and get
-      // the rhs vector
-      detached_mode_data->put (RHS, *N, "RHS");
-      detached_mode_data->get (RHS, *N, "RHS");
-    };
-}
-
-
-
-void SparseDirectMA27::call_ma27x1 (size_type *NRLNEC)
-{
-  if (detached_mode_set() == false)
-    HSL::MA27::ma27x1_ (NRLNEC);
-  else
-    {
-      Threads::Mutex::ScopedLock lock (detached_mode_data->mutex);
-      // ma27x1 only reads data, so
-      // don't send anything except
-      // for the id
-      detached_mode_data->put ("4", 1, "ACTION 4");
-      detached_mode_data->get (NRLNEC, 1, "NRLNEC");
-    };
-}
-
-
-
-void SparseDirectMA27::call_ma27x2 (size_type *NIRNEC)
-{
-  if (detached_mode_set() == false)
-    HSL::MA27::ma27x2_ (NIRNEC);
-  else
-    {
-      Threads::Mutex::ScopedLock lock (detached_mode_data->mutex);
-      // ma27x2 only reads data, so
-      // don't send anything except
-      // for the id
-      detached_mode_data->put ("5", 1, "ACTION 5");
-      detached_mode_data->get (NIRNEC, 1, "NIRNEC");
-    };
-}
-
-
-
-void SparseDirectMA27::call_ma27x3 (const size_type *LP)
-{
-  if (detached_mode_set() == false)
-    HSL::MA27::ma27x3_ (LP);
-  else
-    {
-      Threads::Mutex::ScopedLock lock (detached_mode_data->mutex);
-      // ma27x2 only reads data, so
-      // don't send anything except
-      // for the id
-      detached_mode_data->put ("6", 1, "ACTION 6");
-      detached_mode_data->put (LP, 1, "LP");
-    };
-}
-
-
-
-
-
-/* -------------------------- MA47 ---------------------------- */
-
-Threads::Mutex SparseDirectMA47::synchronisation_lock;
-
-
-SparseDirectMA47::SparseDirectMA47 (const double LIW_factor_1,
-                                    const double LIW_factor_2,
-                                    const double LA_factor,
-                                    const double LIW_increase_factor_1,
-                                    const double LIW_increase_factor_2,
-                                    const double LA_increase_factor,
-                                    const bool   suppress_output)
-  :
-  suppress_output (suppress_output),
-  LIW_factor_1 (LIW_factor_1),
-  LIW_factor_2 (LIW_factor_2),
-  LA_factor (LA_factor),
-  LIW_increase_factor_1 (LIW_increase_factor_1),
-  LIW_increase_factor_2 (LIW_increase_factor_2),
-  LA_increase_factor (LA_increase_factor),
-  initialize_called (false),
-  factorize_called (false),
-  matrix (0, typeid(*this).name())
-{}
-
-
-
-void
-SparseDirectMA47::initialize (const SparseMatrix<double> &m)
-{
-  Assert (initialize_called == false,
-          ExcInitializeAlreadyCalled());
-
-  // some initialization stuff
-  call_ma47id (CNTL, ICNTL);
-  if (suppress_output)
-    ICNTL[0] = 0;
-
-  // then start with work
-  matrix = &m;
-  const SparsityPattern &sparsity_pattern = matrix->get_sparsity_pattern();
-
-  const size_type 
-  n_rows           = sparsity_pattern.n_rows();
-
-  // first count number of nonzero
-  // elements in the upper right
-  // part. the matrix is symmetric,
-  // so this suffices
-  n_nonzero_elements = 0;
-  for (size_type row=0; row<n_rows; ++row)
-    for (SparseMatrix<double>::const_iterator col = m.begin(row);
-         col < m.end(row); ++col)
-      // skip zero elements, as required by the docs of MA47
-      if (row <= col->column() && col->value() != 0)
-        ++n_nonzero_elements;
-
-
-  // fill the row numbers and column
-  // numbers arrays from the sparsity
-  // pattern. note that we have
-  // Fortran convention, i.e. indices
-  // need to be 1-base, as opposed to
-  // C's 0-based convention!
-  row_numbers.resize (n_nonzero_elements);
-  column_numbers.resize (n_nonzero_elements);
-
-  size_type global_index = 0;
-  for (size_type row=0; row<n_rows; ++row)
-    for (SparseMatrix<double>::const_iterator col = m.begin(row);
-         col < m.end(row); ++col)
-      // note that the matrix must be
-      // symmetric, so only treat the
-      // upper right part
-      if ((row <= col->column()) && (col->value() != 0))
-        {
-          Assert (global_index < n_nonzero_elements, ExcInternalError());
-
-          row_numbers[global_index] = row+1;
-          column_numbers[global_index] = col->column()+1;
-          ++global_index;
-        };
-  Assert (global_index == n_nonzero_elements, ExcInternalError());
-
-  // initialize scratch arrays and
-  // variables
-  LIW = static_cast<size_type>((2*n_nonzero_elements + 5*n_rows + 4) *
-                                  LIW_factor_1);
-  IW.resize (LIW);
-  KEEP.resize (n_nonzero_elements + 5*n_rows + 2);
-
-  // declare output info fields
-  bool call_succeeded;
-  do
-    {
-      call_ma47ad(&n_rows, &n_nonzero_elements,
-                  &row_numbers[0], &column_numbers[0],
-                  &IW[0], &LIW, &KEEP[0],
-                  &ICNTL[0], &INFO[0]);
-      call_succeeded = (INFO[0] == 0);
-
-      // if enough memory or no
-      // increase allowed: exit loop
-      if (call_succeeded || (LIW_increase_factor_1 <= 1))
-        break;
-
-      // otherwise: increase LIW and retry
-      LIW = static_cast<size_type>(LIW * LIW_increase_factor_1);
-      IW.resize (LIW);
-    }
-  while (true);
-
-  AssertThrow (call_succeeded, ExcMA47AFailed(INFO[0]));
-
-  // note that we have already been
-  // in this function
-  initialize_called = true;
-}
-
-
-
-void
-SparseDirectMA47::factorize (const SparseMatrix<double> &m)
-{
-  Assert (factorize_called == false,
-          ExcCantFactorizeAgain());
-
-  // if necessary, initialize process
-  if (initialize_called == false)
-    initialize (m);
-
-  // make sure the matrices
-  // are the same
-  Assert (matrix == &m, ExcDifferentMatrices());
-
-
-  // set LA and fill the A array of
-  // values
-  LA = std::max (static_cast<int>(INFO[5] * LA_factor),
-                 static_cast<int>(n_nonzero_elements));
-  A.resize (LA);
-  fill_A (m);
-
-  // if necessary extend IW
-  if (LIW < INFO[6] * LIW_factor_2)
-    {
-      LIW = static_cast<size_type>(INFO[6] * LIW_factor_2);
-      IW.resize (LIW);
-    };
-
-  const size_type n_rows = m.get_sparsity_pattern().n_rows();
-  IW1.resize (2*n_rows+2);
-
-  // output info flags
-  bool call_succeeded;
-  do
-    {
-      call_ma47bd (&n_rows, &n_nonzero_elements, &column_numbers[0],
-                   &A[0], &LA,
-                   &IW[0], &LIW, &KEEP[0], &CNTL[0], &ICNTL[0],
-                   &IW1[0], &INFO[0]);
-      call_succeeded = (INFO[0] == 0);
-
-      // if enough memory or no
-      // increase allowed: exit loop
-      if (call_succeeded)
-        break;
-
-      // otherwise: increase LIW or
-      // LA if that is allowed and
-      // retry
-      switch (INFO[0])
-        {
-        case -3:
-        {
-          if (LIW_increase_factor_2 <= 1)
-            goto exit_loop;
-
-          LIW = static_cast<size_type>(LIW * LIW_increase_factor_2);
-          IW.resize (LIW);
-          break;
-        };
-
-        case -4:
-        {
-          if (LA_increase_factor <= 1)
-            goto exit_loop;
-          // increase A. note that
-          // since the function has
-          // already part of the
-          // array @p{A}, we have
-          // to re-fill it with the
-          // original values. minor
-          // clue: since the old
-          // entries are no more
-          // needed, we can discard
-          // them; we use this to
-          // first release all
-          // memory (through the
-          // call to @p{swap} and
-          // the subsequent call to
-          // the destructor of the
-          // @p{tmp} object) and
-          // only then re-allocate
-          // it. If we called
-          // @p{resize} directly,
-          // this would first
-          // allocate more memory,
-          // then copy the old
-          // contents, and only
-          // then release the old
-          // memory, but keeping
-          // both memory regions at
-          // the same time could
-          // sometimes be more than
-          // we can do, leading to
-          // an exception on the
-          // allocation.
-          std::cout << "<*>" << std::flush;
-
-          LA  = static_cast<size_type>(LA * LA_increase_factor);
-          if (true)
-            {
-              std::vector<double> tmp;
-              A.swap (tmp);
-            };
-
-          A.resize (LA);
-          fill_A (m);
-
-          break;
-        };
-
-        // ups, other return
-        // value, don't know
-        // what to do here
-        default:
-          AssertThrow (false, ExcMA47BFailed(INFO[0]));
-        };
-      continue;
-
-exit_loop:
-      break;
-    }
-  while (true);
-
-  AssertThrow (call_succeeded, ExcMA47BFailed(INFO[0]));
-
-  // note that we have been here
-  // already
-  factorize_called = true;
-}
-
-
-
-void
-SparseDirectMA47::solve (Vector<double> &rhs_and_solution)
-{
-  Assert (factorize_called == true, ExcFactorizeNotCalled());
-
-  const size_type n_rows = rhs_and_solution.size();
-  call_ma47cd (&n_rows, &A[0], &LA,
-               &IW[0], &LIW,
-               &rhs_and_solution(0), &IW1[0], &ICNTL[0]);
-}
-
-
-
-void
-SparseDirectMA47::solve (const SparseMatrix<double> &matrix,
-                         Vector<double>             &rhs_and_solution)
-{
-  initialize (matrix);
-  factorize (matrix);
-  solve (rhs_and_solution);
-}
-
-
-
-std::size_t
-SparseDirectMA47::memory_consumption () const
-{
-  return (sizeof(*this) +
-          MemoryConsumption::memory_consumption (row_numbers) +
-          MemoryConsumption::memory_consumption (column_numbers) +
-          MemoryConsumption::memory_consumption (A) +
-          MemoryConsumption::memory_consumption (IW) +
-          MemoryConsumption::memory_consumption (KEEP) +
-          MemoryConsumption::memory_consumption (IW1));
-}
-
-
-
-Threads::Mutex &
-SparseDirectMA47::get_synchronisation_lock () const
-{
-  return synchronisation_lock;
-}
-
-
-
-void
-SparseDirectMA47::fill_A (const SparseMatrix<double> &matrix)
-{
-  Assert (n_nonzero_elements <= A.size(), ExcInternalError());
-
-  const SparsityPattern &sparsity_pattern = matrix.get_sparsity_pattern ();
-
-  const size_type n_rows = sparsity_pattern.n_rows();
-
-  size_type global_index = 0;
-  for (size_type row=0; row<n_rows; ++row)
-    for (SparseMatrix<double>::const_iterator col=matrix.begin(row);
-         col < matrix.end(row); ++col)
-      // note that the matrix must be
-      // symmetric, so only treat the
-      // upper right part
-      if ((row <= col->column()) && (col->value() != 0))
-        {
-          Assert (global_index < n_nonzero_elements, ExcInternalError());
-
-          A[global_index] = col->value();
-          ++global_index;
-
-          // make sure that the symmetric
-          // entry exists and has the same
-          // value, unless this one is zero
-          Assert ((col->value() == 0)
-                  ||
-                  (col->value() == matrix(col->column(),row)),
-                  ExcMatrixNotSymmetric());
-        }
-      else
-        // lower left part. just check
-        // symmetry
-        Assert ((col->value() == 0)
-                ||
-                (col->value() == matrix(col->column(),row)),
-                ExcMatrixNotSymmetric());
-
-  Assert (global_index == n_nonzero_elements, ExcInternalError());
-}
-
-
-
-void
-SparseDirectMA47::call_ma47id (double       *CNTL,   // length 2
-                               unsigned int *ICNTL)  // length 7
-{
-  HSL::MA47::ma47id_ (CNTL, ICNTL);
-}
-
-
-
-void
-SparseDirectMA47::
-call_ma47ad (const size_type    *n_rows,             //scalar
-             const size_type    *n_nonzero_elements, //scalar
-             size_type          *row_numbers,        //length n_nonzero
-             size_type          *column_numbers,     //length n_nonzero
-             size_type          *IW,                 //length LIW
-             const size_type    *LIW,                //scalar
-             size_type          *KEEP,               //n_nonzero+5*n_rows+2
-             const unsigned int *ICNTL,              //length 7
-             int                *INFO)               //length 24
-{
-  double RINFO[4];
-  HSL::MA47::ma47ad_(n_rows, n_nonzero_elements,
-                     row_numbers, column_numbers,
-                     IW, LIW, KEEP,
-                     ICNTL, &RINFO[0], INFO);
-}
-
-
-
-void
-SparseDirectMA47::
-call_ma47bd (const size_type    *n_rows,             //scalar
-             const size_type    *n_nonzero_elements, //scalar
-             const size_type    *column_numbers,     //length n_nonzero
-             double             *A,                  //length LA
-             const size_type    *LA,                 //scalar
-             size_type          *IW,                 //length LIW
-             const size_type    *LIW,                //scalar
-             const size_type    *KEEP,               //n_nonzero+5*n_rows+2
-             const double       *CNTL,               //length 2
-             const unsigned int *ICNTL,              //length 7
-             size_type          *IW1,                //2*n_rows+2
-             int                *INFO)               //length 24
-{
-  double RINFO[4];
-  HSL::MA47::ma47bd_(n_rows, n_nonzero_elements, column_numbers,
-                     A, LA,
-                     IW, LIW, KEEP, CNTL, ICNTL,
-                     IW1, &RINFO[0], INFO);
-}
-
-
-
-void
-SparseDirectMA47::
-call_ma47cd (const size_type    *n_rows,           //scalar
-             const double       *A,                //length LA
-             const size_type    *LA,               //scalar
-             const size_type    *IW,               //length LIW
-             const size_type    *LIW,              //scalar
-             double             *rhs_and_solution, //length n_rows
-             size_type          *IW1,              //length 2*n_rows+2
-             const unsigned int *ICNTL)            //length 7
-{
-  std::vector<double> W(*n_rows);
-  HSL::MA47::ma47cd_(n_rows, A, LA,
-                     IW, LIW, &W[0],
-                     rhs_and_solution, IW1, ICNTL);
-}
-
-=======
->>>>>>> 58eb389e
 
 
 SparseDirectUMFPACK::~SparseDirectUMFPACK ()
@@ -1604,27 +160,12 @@
 SparseDirectUMFPACK::
 sort_arrays (const BlockSparseMatrix<number> &matrix)
 {
-<<<<<<< HEAD
-  // the case for block matrices is a
-  // bit more difficult, since all we
-  // know is that *within each
-  // block*, the diagonal of that
-  // block may come first. however,
-  // that means that there may be as
-  // many entries per row in the
-  // wrong place as there are block
-  // columns. we can do the same
-  // thing as above, but we have to
-  // do it multiple times
-  for (size_type row=0; row<matrix.m(); ++row)
-=======
   // the case for block matrices is a bit more difficult, since all we know
   // is that *within each block*, the diagonal of that block may come
   // first. however, that means that there may be as many entries per row
   // in the wrong place as there are block columns. we can do the same
   // thing as above, but we have to do it multiple times
-  for (unsigned int row=0; row<matrix.m(); ++row)
->>>>>>> 58eb389e
+  for (size_type row=0; row<matrix.m(); ++row)
     {
       long int cursor = Ap[row];
       for (size_type block=0; block<matrix.n_block_cols(); ++block)
@@ -1703,15 +244,9 @@
     // written to
     std::vector<long int> row_pointers = Ap;
 
-<<<<<<< HEAD
-    // loop over the elements of the matrix row by row, as suggested
-    // in the documentation of the sparse matrix iterator class
-    for (size_type row = 0; row < matrix.m(); ++row)
-=======
     // loop over the elements of the matrix row by row, as suggested in the
     // documentation of the sparse matrix iterator class
-    for (unsigned int row = 0; row < matrix.m(); ++row)
->>>>>>> 58eb389e
+    for (size_type row = 0; row < matrix.m(); ++row)
       {
         for (typename Matrix::const_iterator p=matrix.begin(row);
             p!=matrix.end(row); ++p)
@@ -1725,14 +260,8 @@
           }
       }
 
-<<<<<<< HEAD
-    // at the end, we should have
-    // written all rows completely
+    // at the end, we should have written all rows completely
     for (size_type i=0; i<Ap.size()-1; ++i)
-=======
-    // at the end, we should have written all rows completely
-    for (unsigned int i=0; i<Ap.size()-1; ++i)
->>>>>>> 58eb389e
       Assert (row_pointers[i] == Ap[i+1], ExcInternalError());
   }
 
@@ -1942,15 +471,9 @@
 
       size_type index = 0;
 
-<<<<<<< HEAD
-      // loop over the elements of the matrix row by row, as suggested
-      // in the documentation of the sparse matrix iterator class
-      for (size_type row = 0; row < matrix.m(); ++row)
-=======
       // loop over the elements of the matrix row by row, as suggested in
       // the documentation of the sparse matrix iterator class
-      for (unsigned int row = 0; row < matrix.m(); ++row)
->>>>>>> 58eb389e
+      for (size_type row = 0; row < matrix.m(); ++row)
         {
           for (typename Matrix::const_iterator ptr = matrix.begin (row);
               ptr != matrix.end (row); ++ptr)
